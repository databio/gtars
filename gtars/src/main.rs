--- conflicted
+++ resolved
@@ -4,12 +4,8 @@
 // go through the library crate to get the interfaces
 use gtars::igd;
 use gtars::tokenizers;
-<<<<<<< HEAD
 use gtars::fragsplit;
-// use gtars::uniwig;
-=======
 use gtars::uniwig;
->>>>>>> fbdac0b7
 
 pub mod consts {
     pub const VERSION: &str = env!("CARGO_PKG_VERSION");
@@ -26,12 +22,9 @@
         .about("Performance critical tools for working with genomic interval data with an emphasis on preprocessing for machine learning pipelines.")
         .subcommand_required(true)
         .subcommand(tokenizers::cli::make_tokenization_cli())
-<<<<<<< HEAD
         .subcommand(fragsplit::cli::make_fragsplit_cli())
-=======
         .subcommand(uniwig::cli::create_uniwig_cli())
         .subcommand(igd::cli::create_igd_cli())
->>>>>>> fbdac0b7
 }
 
 fn main() -> Result<()> {
@@ -42,11 +35,9 @@
         Some((tokenizers::consts::TOKENIZE_CMD, matches)) => {
             tokenizers::cli::handlers::tokenize_bed_file(matches)?;
         }
-<<<<<<< HEAD
         Some((fragsplit::consts::FRAGSPLIT_CMD, matches)) => {
             fragsplit::cli::handlers::split_fragment_files(matches)?;
         }
-=======
         Some((uniwig::consts::UNIWIG_CMD, matches)) => {
             uniwig::run_uniwig(matches);
         }
@@ -59,8 +50,6 @@
             }
             _ => unreachable!("IGD Subcommand not found"),
         },
->>>>>>> fbdac0b7
-
         _ => unreachable!("Subcommand not found"),
     };
 
