<<<<<<< HEAD
#[cfg(feature = "core")]
#[doc(inline)]
pub use gtars_core as core;

#[cfg(feature = "tokenizers")]
#[doc(inline)]
pub use tokenizers as tokenizers;

#[cfg(feature = "io")]
#[doc(inline)]
pub use io as io;

#[cfg(feature = "refget")]
#[doc(inline)]
pub use refget as refget;

#[cfg(feature = "overlaprs")]
#[doc(inline)]
pub use overlaprs as overlaprs;

#[cfg(feature = "uniwig")]
#[doc(inline)]
pub use uniwig as uniwig;

#[cfg(feature = "igd")]
#[doc(inline)]
pub use igd as igd;

#[cfg(feature = "bbcache")]
#[doc(inline)]
pub use bbcache as bbcache;

#[cfg(feature = "scoring")]
#[doc(inline)]
pub use scoring as scoring;

#[cfg(feature = "fragsplit")]
#[doc(inline)]
pub use fragsplit as fragsplit;
=======
//! # gtars: *<small>Performance-critical tools to manipulate, analyze, and process genomic interval data. </small>*
//!
//! `gtars` is a rust crate that provides a set of tools for working with genomic interval data. Its primary goal is to provide
//! processors for our python package, [`geniml`](https:github.com/databio/geniml), a library for machine learning on genomic intervals.
//! However, it can be used as a standalone library for working with genomic intervals as well.
//!
//! There are several modules in this crate. The most comprehensive is the [tokenizers] modules which houses genomic region tokenizers
//! for use as pre-processors to machine learning pipelines.
//!
pub mod bbcache;
pub mod common;
pub mod fragsplit;
pub mod igd;
pub mod io;
pub mod refget;
pub mod scoring;
pub mod overlap;
pub mod tokenizers;
pub mod uniwig;
>>>>>>> 1496fc78
<|MERGE_RESOLUTION|>--- conflicted
+++ resolved
@@ -1,4 +1,12 @@
-<<<<<<< HEAD
+//! # gtars: *<small>Performance-critical tools to manipulate, analyze, and process genomic interval data. </small>*
+//!
+//! `gtars` is a rust crate that provides a set of tools for working with genomic interval data. Its primary goal is to provide
+//! processors for our python package, [`geniml`](https:github.com/databio/geniml), a library for machine learning on genomic intervals.
+//! However, it can be used as a standalone library for working with genomic intervals as well.
+//!
+//! There are several modules in this crate. The most comprehensive is the [tokenizers] modules which houses genomic region tokenizers
+//! for use as pre-processors to machine learning pipelines.
+//!
 #[cfg(feature = "core")]
 #[doc(inline)]
 pub use gtars_core as core;
@@ -37,25 +45,4 @@
 
 #[cfg(feature = "fragsplit")]
 #[doc(inline)]
-pub use fragsplit as fragsplit;
-=======
-//! # gtars: *<small>Performance-critical tools to manipulate, analyze, and process genomic interval data. </small>*
-//!
-//! `gtars` is a rust crate that provides a set of tools for working with genomic interval data. Its primary goal is to provide
-//! processors for our python package, [`geniml`](https:github.com/databio/geniml), a library for machine learning on genomic intervals.
-//! However, it can be used as a standalone library for working with genomic intervals as well.
-//!
-//! There are several modules in this crate. The most comprehensive is the [tokenizers] modules which houses genomic region tokenizers
-//! for use as pre-processors to machine learning pipelines.
-//!
-pub mod bbcache;
-pub mod common;
-pub mod fragsplit;
-pub mod igd;
-pub mod io;
-pub mod refget;
-pub mod scoring;
-pub mod overlap;
-pub mod tokenizers;
-pub mod uniwig;
->>>>>>> 1496fc78
+pub use fragsplit as fragsplit;