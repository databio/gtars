--- conflicted
+++ resolved
@@ -136,20 +136,13 @@
                 let regions = extract_regions_from_bed_file(value)?;
                 let universe = Universe::from(regions);
                 let tree = create_interval_tree_from_universe(&universe);
-<<<<<<< HEAD
-                let config = TokenizerConfig::new(
-                    Some("tree".to_string()),
-                    vec![value.to_str().unwrap().to_string()],
-                    None,
-                );
-=======
+
 
                 let universe_as_path = Path::new(value).file_name().unwrap();
                 let universe_as_path = universe_as_path.to_string_lossy().to_string();
 
                 let config =
                     TokenizerConfig::new(Some("tree".to_string()), vec![universe_as_path], None);
->>>>>>> f6367803
                 (config, universe, tree, None, None)
             }
         };
