--- conflicted
+++ resolved
@@ -21,12 +21,7 @@
 ///
 pub fn get_dynamic_reader(path: &Path) -> Result<BufReader<Box<dyn Read>>> {
     let is_gzipped = path.extension() == Some(OsStr::new("gz"));
-<<<<<<< HEAD
     let file = File::open(path).with_context(|| format!("Failed to open file: {:?}", path))?;
-=======
-    let file = File::open(path).with_context(|| "Failed to open file.")?;
->>>>>>> 17ec1960
-
     let file: Box<dyn Read> = match is_gzipped {
         true => Box::new(MultiGzDecoder::new(file)),
         false => Box::new(file),
