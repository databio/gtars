--- conflicted
+++ resolved
@@ -71,11 +71,7 @@
             }
 
             new_regions.push(Region {
-<<<<<<< HEAD
-                chr: parts[0].to_string(),
-=======
                 chr: parts[0].to_owned(),
->>>>>>> d4c50591
 
                 // To ensure that lines are regions, and we can parse it, we are using Result matching
                 // And it helps to skip lines that are headers.
