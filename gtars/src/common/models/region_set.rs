--- conflicted
+++ resolved
@@ -50,12 +50,7 @@
 
         let reader = match path.is_file() {
             true => get_dynamic_reader(path).expect("!Can't read file"),
-<<<<<<< HEAD
             false => anyhow::bail!("File not found!"),
-=======
-            false => get_dynamic_reader_from_url(path)
-                .expect("!Can't get file neither from path or url!"),
->>>>>>> f718d703
         };
 
         let mut header: String = String::new();
