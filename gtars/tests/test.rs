use std::fs::File;
use std::io::{BufRead, BufReader, Read};
use std::path::{Path, PathBuf};

use rstest::*;

#[fixture]
fn path_to_data() -> &'static str {
    "tests/data"
}

#[fixture]
fn path_to_bed_file() -> &'static str {
    "tests/data/peaks.bed"
}

#[fixture]
fn path_to_sorted_small_bed_file() -> &'static str {
    "tests/data/test_sorted_small.bed"
}

// #[fixture]
// fn path_to_small_bam_file() -> &'static str {
//     "tests/data/test1_sort_dedup.bam"
// }

#[fixture]
fn path_to_chrom_sizes_file() -> &'static str {
    "tests/hg38.chrom.sizes"
}

#[fixture]
fn path_to_bed_file_gzipped() -> &'static str {
    "tests/data/peaks.bed.gz"
}

#[fixture]
fn path_to_dummy_bed_file() -> &'static str {
    "tests/data/dummy.bed"
}

#[fixture]
fn path_to_dummy_chromsizes() -> &'static str {
    "tests/data/dummy.chrom.sizes"
}

#[fixture]
fn path_to_start_wig_output() -> &'static str {
    "tests/data/out/_start.wig"
}

#[fixture]
fn path_to_core_wig_output() -> &'static str {
    "tests/data/out/_core.wig"
}

mod tests {
    use super::*;
    use gtars::igd::create::{create_igd_f, igd_add, igd_saveT, igd_save_db, igd_t, parse_bed};
    use gtars::igd::search::igd_search;

    use gtars::uniwig::{uniwig_main, Chromosome};

    use gtars::uniwig::counting::{core_counts, start_end_counts};
    use gtars::uniwig::reading::{
        parse_bed_file, parse_narrow_peak_file, read_bed_vec, read_chromosome_sizes,
        read_narrow_peak_vec,
    };
    use std::collections::HashMap;
    // IGD TESTS

    #[rstest]
    fn test_igd_parse_bed_file() {
        // Given some random line from a  bed file...
        let bed_file_string =
            String::from("chr1	32481	32787	SRX4150706.05_peak_1	92	.	7.69231	13.22648	9.25988	155");

        //Placeholder start and end values
        let mut start = 0;
        let mut end = 0;
        let mut va = 0;

        let result = parse_bed(&bed_file_string, &mut start, &mut end, &mut va).unwrap(); // this will return

        let unwrapped_result = result.as_str();

        assert_eq!(unwrapped_result, "chr1");

        // Ensure start and end is modified via parse_bed
        assert_eq!(start, 32481);
        assert_eq!(end, 32787);
    }

    #[rstest]
    fn test_igd_create() {
        let tempdir = tempfile::tempdir().unwrap();
        let path = PathBuf::from(&tempdir.path());

        let db_path_unwrapped = path.into_os_string().into_string().unwrap();
        let db_output_path = db_path_unwrapped;

        let path_to_crate = env!("CARGO_MANIFEST_DIR");
        let testfilelists = format!("{}{}", path_to_crate, "/tests/data/igd_file_list/");

        let demo_name = String::from("demo");

        create_igd_f(&db_output_path, &testfilelists, &demo_name);
    }
<<<<<<< HEAD

    #[rstest]
    fn test_igd_parse_bed_file() {
        // Given some random line from a  bed file...
        let bed_file_string =
            String::from("chr1	32481	32787	SRX4150706.05_peak_1	92	.	7.69231	13.22648	9.25988	155");

        //Placeholder start and end values
        let mut start = 0;
        let mut end = 0;
        let mut va = 0;

        let result = parse_bed(&bed_file_string, &mut start, &mut end, &mut va).unwrap(); // this will return

        let unwrapped_result = result.as_str();

        assert_eq!(unwrapped_result, "chr1");

        // Ensure start and end is modified via parse_bed
        assert_eq!(start, 32481);
        assert_eq!(end, 32787);
    }

    #[rstest]
    fn test_igd_create() {
        let tempdir = tempfile::tempdir().unwrap();
        let path = PathBuf::from(&tempdir.path());

        let db_path_unwrapped = path.into_os_string().into_string().unwrap();
        let db_output_path = db_path_unwrapped;

        let path_to_crate = env!("CARGO_MANIFEST_DIR");
        let testfilelists = format!("{}{}", path_to_crate, "/tests/data/igd_file_list/");

        let demo_name = String::from("demo");

        create_igd_f(&db_output_path, &testfilelists, &demo_name);
    }

    #[rstest]
=======

    #[rstest]
>>>>>>> bf51bba2
    fn test_igd_search() {
        // First must create temp igd

        // Temp dir to hold igd
        let tempdir = tempfile::tempdir().unwrap();
        let path = PathBuf::from(&tempdir.path());
        let db_path_unwrapped = path.into_os_string().into_string().unwrap();
        let db_output_path = db_path_unwrapped;

        // bed files used to create IGD
        let path_to_crate = env!("CARGO_MANIFEST_DIR");
        let testfilelists = format!("{}{}", path_to_crate, "/tests/data/igd_file_list/");

        let demo_name = String::from("demo");

        // Create IGD from directory of bed files
        create_igd_f(&db_output_path, &testfilelists, &demo_name);

        // Get a query file path from test files
        let query_file = format!(
            "{}{}",
            path_to_crate, "/tests/data/igd_file_list/igd_bed_file_1.bed"
        );

        // the final db path will be constructed within igd_save_db like so
        let final_db_save_path = format!("{}{}{}", db_output_path, demo_name, ".igd");

        igd_search(&final_db_save_path, &query_file).expect("Error during testing:")
    }

    //
    // #[rstest]
    // fn test_specific_db(){
    //
    //     //temp test for debugging
    //     let db_path = format!("{}","/home/drc/IGD_TEST_2/igd_rust_output/igd_database.igd");
    //     let query_path = format!("{}","/home/drc/IGD_TEST_2/source_single_bedfile/igd_test_single_source.bed");
    //
    //     igd_search(&final_db_save_path, &query_file).expect("Error during testing:")
    //
    // }

    #[rstest]
    fn test_igd_add() {
        // First create a new igd struct

        let mut igd = igd_t::new();
        // create hash table
        let mut hash_table: HashMap<String, i32> = HashMap::new();

        // Set values of struct
        igd.gType = 1;
        igd.nbp = 16384; // from og code tile_size = 16384;  -> this is the bin size (2^14) from the original paper
        igd.nctg = 0;
        igd.mctg = 32;
        igd.total = 0;

        // Given some random line from a bed file...
        let bed_file_string =
            String::from("chr1	32481	32787	SRX4150706.05_peak_1	92	.	7.69231	13.22648	9.25988	155");
        //Placeholder start and end values
        let mut start = 0;
        let mut end = 0;
        let mut va = 0;

        // We've now parsed to get the chromosome and the new start and end of the current contig.
        let result = parse_bed(&bed_file_string, &mut start, &mut end, &mut va).unwrap();
        let chromosome = result;

        // Add to the database (hash table)
        igd_add(&mut igd, &mut hash_table, chromosome, start, end, 0, 0);
    }

    #[rstest]
    fn test_igd_saving() {
        let mut igd = igd_t::new();
        // create hash table
        let mut hash_table: HashMap<String, i32> = HashMap::new();

        // Set values of struct
        igd.gType = 1;
        igd.nbp = 16384; // from og code tile_size = 16384;  -> this is the bin size (2^14) from the original paper
        igd.nctg = 0;
        igd.mctg = 32;
        igd.total = 0;

        // Given some random line from a bed file...
        let bed_file_string =
            String::from("chr1	32481	32787	SRX4150706.05_peak_1	92	.	7.69231	13.22648	9.25988	155");
        //Placeholder start and end values
        let mut start = 0;
        let mut end = 0;
        let mut va = 0;

        // We've now parsed to get the chromosome and the new start and end of the current contig.
        let result = parse_bed(&bed_file_string, &mut start, &mut end, &mut va).unwrap();
        let chromosome = result;

        // Add to the database (hash table)
        igd_add(&mut igd, &mut hash_table, chromosome, start, end, 0, 0);

        let tempdir = tempfile::tempdir().unwrap();
        let path = PathBuf::from(&tempdir.path());

        // For some reason, you cannot chain .as_string() to .unwrap() and must create a new line.
        let db_path_unwrapped = path.into_os_string().into_string().unwrap();
        let db_output_path = &db_path_unwrapped;

        // First test igd_saveT
        igd_saveT(&mut igd, db_output_path);

        // then test saveing main databse

        igd_save_db(&mut igd, db_output_path, &String::from("randomname"));
    }

    // UNIWIG TESTS
    #[rstest]
    fn test_uniwig_parsed_bed_file(path_to_bed_file: &str) {
        let path = Path::new(path_to_bed_file);
        let file = File::open(path).unwrap();

        let mut reader = BufReader::new(file);
        let first_line = reader.by_ref().lines().next().unwrap().expect("expect");
        println!("{:?}", first_line);

        let result = parse_bed_file(&first_line);

        if let Some((ctg, st, en)) = result {
            println!("ctg: {}", ctg);
            println!("st: {}", st);
            println!("en: {}", en);
            assert_eq!(st, 7915738);
        } else {
            panic!("Failed to parse BED record");
        }
    }

    #[rstest]
    fn test_read_bed_vec(path_to_bed_file: &str, path_to_bed_file_gzipped: &str) {
        let result1 = read_bed_vec(path_to_bed_file);
        assert_eq!(result1.len(), 20);

        let result2 = read_bed_vec(path_to_bed_file_gzipped);
        assert_eq!(result2.len(), 20);
    }

    #[rstest]
    fn test_read_narrow_peak_vec() {
        let path_to_narrow_peak = "/home/drc/Downloads/uniwig_narrowpeak_testing/dummy.narrowPeak";
        let result1 = read_narrow_peak_vec(path_to_narrow_peak);
        assert_eq!(result1.len(), 1);

        let path_to_narrow_peak_gzipped =
            "/home/drc/Downloads/uniwig_narrowpeak_testing/dummy.narrowPeak.gz";

        let result2 = read_narrow_peak_vec(path_to_narrow_peak_gzipped);
        assert_eq!(result2.len(), 1);
    }

    #[rstest]
    fn test_read_narrow_peak_chrom_sizes() {
        let path_to_crate = env!("CARGO_MANIFEST_DIR");
        let path_to_narrow_peak = format!("{}{}", path_to_crate, "/tests/data/dummy.narrowPeak");
        let _result1 = read_chromosome_sizes(path_to_narrow_peak.as_str());
    }

    #[rstest]
    fn test_read_narrow_peak_core_counts() {
        let path_to_crate = env!("CARGO_MANIFEST_DIR");
        let path_to_narrow_peak = format!("{}{}", path_to_crate, "/tests/data/dummy.narrowPeak");
        let chrom_sizes = read_chromosome_sizes(path_to_narrow_peak.as_str()).unwrap();
        let narrow_peak_vec: Vec<Chromosome> = read_narrow_peak_vec(path_to_narrow_peak.as_str());
        let stepsize = 1;

        for chromosome in narrow_peak_vec.iter() {
            let current_chrom_size = *chrom_sizes.get(&chromosome.chrom).unwrap() as i32;
            let _result = core_counts(
                &chromosome.starts,
                &chromosome.ends,
                current_chrom_size,
                stepsize,
            );
        }
    }

    #[rstest]
    fn test_read_narrow_peak_starts_counts() {
        let path_to_crate = env!("CARGO_MANIFEST_DIR");
        let path_to_narrow_peak = format!("{}{}", path_to_crate, "/tests/data/dummy.narrowPeak");
        let chrom_sizes = read_chromosome_sizes(path_to_narrow_peak.as_str()).unwrap();
        let narrow_peak_vec: Vec<Chromosome> = read_narrow_peak_vec(path_to_narrow_peak.as_str());
        let stepsize = 1;
        let smooth_size = 1;

        for chromosome in narrow_peak_vec.iter() {
            let current_chrom_size = *chrom_sizes.get(&chromosome.chrom).unwrap() as i32;
            let _result = start_end_counts(
                &chromosome.starts,
                current_chrom_size,
                smooth_size,
                stepsize,
            );
        }
    }

    #[rstest]
    fn test_read_bed_vec_length(path_to_sorted_small_bed_file: &str) {
        let chromosomes: Vec<Chromosome> = read_bed_vec(path_to_sorted_small_bed_file);
        let num_chromosomes = chromosomes.len();

        assert_eq!(num_chromosomes, 5);
    }

    // #[rstest]
    // fn test_read_bam_header(path_to_small_bam_file: &str) {
    //     let chromosomes: Vec<Chromosome> = read_bam_header(path_to_small_bam_file);
    //     let num_chromosomes = chromosomes.len();
    //     println!("Number of chroms: {}", num_chromosomes);
    //     assert_eq!(num_chromosomes, 195);
    // }

    // #[rstest]
    // fn test_run_uniwig_main_bam_input_wig_output(
    //     path_to_small_bam_file: &str,
    //     path_to_chrom_sizes_file: &str,
    // ) -> Result<(), Box<(dyn std::error::Error + 'static)>> {
    //     // This test uses a chrom sizes file and a bam file and will take a long time to run.
    //     // only run this during dev/troubleshooting, comment out for normal test suite checks
    //     //let path_to_crate = env!("CARGO_MANIFEST_DIR");
    //
    //     //let tempbedpath = format!("{}{}", path_to_crate, "/tests/data/test5.bed");
    //     let combinedbedpath = path_to_small_bam_file;
    //
    //     let chromsizerefpath = path_to_chrom_sizes_file;
    //
    //     let tempdir = tempfile::tempdir().unwrap();
    //     let path = PathBuf::from(&tempdir.path());
    //
    //     // For some reason, you cannot chain .as_string() to .unwrap() and must create a new line.
    //     let bwfileheader_path = path.into_os_string().into_string().unwrap();
    //     let bwfileheader = bwfileheader_path.as_str();
    //
    //     let smoothsize: i32 = 5;
    //     let output_type = "wig";
    //     let filetype = "bam";
    //     let num_threads =6;
    //
    //     uniwig_main(
    //         smoothsize,
    //         combinedbedpath,
    //         chromsizerefpath,
    //         bwfileheader,
    //         output_type,
    //         filetype,
    //         num_threads,
    //     )
    //     .expect("Uniwig main failed!");
    //
    //     Ok(())
    // }

    #[rstest]
    fn test_run_uniwig_main_wig_type() -> Result<(), Box<(dyn std::error::Error + 'static)>> {
        // This test uses the bed file to determine chromsizes for speed
        let path_to_crate = env!("CARGO_MANIFEST_DIR");

        let tempbedpath = format!("{}{}", path_to_crate, "/tests/data/test5.bed");
        let combinedbedpath = tempbedpath.as_str();

        let chromsizerefpath = combinedbedpath;

        let tempdir = tempfile::tempdir().unwrap();
        let path = PathBuf::from(&tempdir.path());

        // For some reason, you cannot chain .as_string() to .unwrap() and must create a new line.
        let bwfileheader_path = path.into_os_string().into_string().unwrap();
        let bwfileheader = bwfileheader_path.as_str();

        let smoothsize: i32 = 5;
        let output_type = "wig";
        let filetype = "bed";
        let num_threads = 6;

        uniwig_main(
            smoothsize,
            combinedbedpath,
            chromsizerefpath,
            bwfileheader,
            output_type,
            filetype,
            num_threads,
            false,
            1,
        )
        .expect("Uniwig main failed!");

        Ok(())
    }

    #[rstest]
    fn test_run_uniwig_main_npy_type() -> Result<(), Box<(dyn std::error::Error + 'static)>> {
        // This test uses the bed file to determine chromsizes for speed
        let path_to_crate = env!("CARGO_MANIFEST_DIR");

        let tempbedpath = format!("{}{}", path_to_crate, "/tests/data/test5.bed");
        let combinedbedpath = tempbedpath.as_str();

        let chromsizerefpath = combinedbedpath;

        let tempdir = tempfile::tempdir().unwrap();
        let path = PathBuf::from(&tempdir.path());

        // For some reason, you cannot chain .as_string() to .unwrap() and must create a new line.
        let bwfileheader_path = path.into_os_string().into_string().unwrap();
        let bwfileheader = bwfileheader_path.as_str();

        let smoothsize: i32 = 5;
        let output_type = "npy";
        let filetype = "bed";
        let num_threads = 6;

        uniwig_main(
            smoothsize,
            combinedbedpath,
            chromsizerefpath,
            bwfileheader,
            output_type,
            filetype,
            num_threads,
            false,
            1,
        )
        .expect("Uniwig main failed!");
        Ok(())
    }

    #[rstest]
    fn test_reading_chrom_sizes() {
        let path_to_crate = env!("CARGO_MANIFEST_DIR");

        // Read from sizes file
        let chromsizerefpath: String = format!("{}{}", path_to_crate, "/tests/hg38.chrom.sizes");
        let chrom_sizes = read_chromosome_sizes(chromsizerefpath.as_str()).unwrap();
        let chrom_name = String::from("chr13");
        let current_chrom_size = chrom_sizes[&chrom_name.clone()] as i32;
        assert_eq!(current_chrom_size, 114364328);

        // Read from BED file
        let tempbedpath = format!("{}{}", path_to_crate, "/tests/data/test5.bed");
        let combinedbedpath = tempbedpath.as_str();
        let chrom_sizes = read_chromosome_sizes(combinedbedpath).unwrap();
        let chrom_name = String::from("chr1");
        let current_chrom_size = chrom_sizes[&chrom_name.clone()] as i32;
        assert_eq!(current_chrom_size, 32);
    }

    #[rstest]
    fn test_uniwig_mismatched_chrom_sizes(_path_to_bed_file: &str) {
        let path_to_crate = env!("CARGO_MANIFEST_DIR");

        // Read from sizes file
        let chromsizerefpath: String = format!("{}{}", path_to_crate, "/tests/hg38.chrom.sizes");

        // Read from BED file that contains chromosomes not in size file
        let tempbedpath = format!("{}{}", path_to_crate, "/tests/data/test_unknown_chrom.bed");
        let combinedbedpath = tempbedpath.as_str();
        let tempdir = tempfile::tempdir().unwrap();
        let path = PathBuf::from(&tempdir.path());

        // For some reason, you cannot chain .as_string() to .unwrap() and must create a new line.
        let bwfileheader_path = path.into_os_string().into_string().unwrap();
        let bwfileheader = bwfileheader_path.as_str();

        let smoothsize: i32 = 5;
        let output_type = "npy";
        let filetype = "bed";
        let num_threads: i32 = 6;

        let result = uniwig_main(
            smoothsize,
            combinedbedpath,
            &chromsizerefpath,
            bwfileheader,
            output_type,
            filetype,
            num_threads,
            false,
            1,
        );

        assert!(result.is_ok());
    }

    #[rstest]
    fn test_uniwig_wiggle_output(
        _path_to_dummy_bed_file: &str,
        _path_to_dummy_chromsizes: &str,
        _path_to_start_wig_output: &str,
        _path_to_core_wig_output: &str,
    ) {
        let chromsizerefpath = _path_to_dummy_chromsizes;
        let combinedbedpath = _path_to_dummy_bed_file;
        let test_output_path = _path_to_start_wig_output;
        let core_test_output_path = _path_to_core_wig_output;

        let tempdir = tempfile::tempdir().unwrap();
        let path = PathBuf::from(&tempdir.path());

        // For some reason, you cannot chain .as_string() to .unwrap() and must create a new line.
        let mut bwfileheader_path = path.into_os_string().into_string().unwrap();
        bwfileheader_path.push_str("/final/");

        let bwfileheader = bwfileheader_path.as_str();

        let smoothsize: i32 = 1;
        let output_type = "wig";
        let filetype = "bed";
        let num_threads: i32 = 2;

        let result = uniwig_main(
            smoothsize,
            combinedbedpath,
            &chromsizerefpath,
            bwfileheader,
            output_type,
            filetype,
            num_threads,
            false,
            1,
        );

        assert!(result.is_ok());

        // Test _start.wig output
        let path = PathBuf::from(&tempdir.path());
        let mut final_start_file_path = path.into_os_string().into_string().unwrap();
        final_start_file_path.push_str("/final/_start.wig");
        let final_start_file_path = final_start_file_path.as_str();

        let file1 = File::open(final_start_file_path).unwrap();
        let file2 = File::open(test_output_path).unwrap();

        let reader1 = BufReader::new(file1);
        let reader2 = BufReader::new(file2);

        let mut lines1 = reader1.lines();
        let mut lines2 = reader2.lines();

        loop {
            let line1 = lines1.next().transpose().unwrap();
            let line2 = lines2.next().transpose().unwrap();

            match (line1, line2) {
                (Some(line1), Some(line2)) => {
                    assert_eq!(line1, line2);
                }
                (None, None) => {
                    break; // Both files reached the end
                }
                _ => {
                    panic!("FILES ARE NOT EQUAL!!!")
                }
            }
        }

        // Test _core.wig output
        let path = PathBuf::from(&tempdir.path());
        let mut final_core_file_path = path.into_os_string().into_string().unwrap();
        final_core_file_path.push_str("/final/_core.wig");
        let final_core_file_path = final_core_file_path.as_str();

        let file1 = File::open(final_core_file_path).unwrap();
        let file2 = File::open(core_test_output_path).unwrap();

        let reader1 = BufReader::new(file1);
        let reader2 = BufReader::new(file2);

        let mut lines1 = reader1.lines();
        let mut lines2 = reader2.lines();

        loop {
            let line1 = lines1.next().transpose().unwrap();
            let line2 = lines2.next().transpose().unwrap();

            match (line1, line2) {
                (Some(line1), Some(line2)) => {
                    assert_eq!(line1, line2);
                }
                (None, None) => {
                    break; // Both files reached the end
                }
                _ => {
                    panic!("FILES ARE NOT EQUAL!!!")
                }
            }
        }
    }
}<|MERGE_RESOLUTION|>--- conflicted
+++ resolved
@@ -106,8 +106,7 @@
 
         create_igd_f(&db_output_path, &testfilelists, &demo_name);
     }
-<<<<<<< HEAD
-
+  
     #[rstest]
     fn test_igd_parse_bed_file() {
         // Given some random line from a  bed file...
@@ -147,10 +146,6 @@
     }
 
     #[rstest]
-=======
-
-    #[rstest]
->>>>>>> bf51bba2
     fn test_igd_search() {
         // First must create temp igd
 
