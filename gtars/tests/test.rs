use std::fs::File;
use std::io::{BufRead, BufReader, Read};
use std::path::{Path, PathBuf};

use rstest::*;
use tempfile::tempdir;

use gtars::uniwig::parse_bed_file;

#[fixture]
fn path_to_data() -> &'static str {
    "tests/data"
}

#[fixture]
fn path_to_bed_file() -> &'static str {
    "tests/data/peaks.bed"
}

#[fixture]
fn path_to_sorted_small_bed_file() -> &'static str {
    "tests/data/test_sorted_small.bed"
}

#[fixture]
fn path_to_bed_file_gzipped() -> &'static str {
    "tests/data/peaks.bed.gz"
}

mod tests {
<<<<<<< HEAD
    use std::env::temp_dir;
    use gtars::uniwig::{Chromosome, read_bed_vec, uniwig_main};
    use gtars::igd::create::{parse_bed, create_igd_f, igd_add, igd_saveT, igd_t, igd_save_db};

=======
>>>>>>> 74f45fd2
    use super::*;
    use gtars::uniwig::{read_bed_vec, read_chromosome_sizes, uniwig_main, Chromosome};
    use std::env::temp_dir;
    use std::ptr::read;

    // IGD TESTS

    #[rstest]
    fn test_igd_parse_bed_file() {

        // Given some random line from a  bed file...
        let bed_file_string = String::from("chr1	32481	32787	SRX4150706.05_peak_1	92	.	7.69231	13.22648	9.25988	155");

        //Placeholder start and end values
        let mut start = 0;
        let mut end = 0;

        let result = parse_bed(&bed_file_string, &mut start, &mut end).unwrap(); // this will return

        let unwrapped_result = result.as_str();

        assert_eq!(unwrapped_result, "chr1");

        // Ensure start and end is modified via parse_bed
        assert_eq!(start, 32481);
        assert_eq!(end, 32787);

    }

    #[rstest]
    fn test_igd_add() {

        // First create a new igd struct

        let mut igd = igd_t::new();

        // Set values of struct
        igd.gType = 1;
        igd.nbp = 16384; // from og code tile_size = 16384;  -> this is the bin size (2^14) from the original paper
        igd.nctg = 0;
        igd.mctg = 32;
        igd.total=0;

        // Given some random line from a bed file...
        let bed_file_string = String::from("chr1	32481	32787	SRX4150706.05_peak_1	92	.	7.69231	13.22648	9.25988	155");
        //Placeholder start and end values
        let mut start = 0;
        let mut end = 0;

        // We've now parsed to get the chromosome and the new start and end of the current contig.
        let result = parse_bed(&bed_file_string, &mut start, &mut end).unwrap();
        let chromosome = result;

        // Add to the database (hash table)
        igd_add(&mut igd,chromosome, start, end, 0, 0);


    }

    #[rstest]
    fn test_igd_saving() {
        let mut igd = igd_t::new();

        // Set values of struct
        igd.gType = 1;
        igd.nbp = 16384; // from og code tile_size = 16384;  -> this is the bin size (2^14) from the original paper
        igd.nctg = 0;
        igd.mctg = 32;
        igd.total=0;

        // Given some random line from a bed file...
        let bed_file_string = String::from("chr1	32481	32787	SRX4150706.05_peak_1	92	.	7.69231	13.22648	9.25988	155");
        //Placeholder start and end values
        let mut start = 0;
        let mut end = 0;

        // We've now parsed to get the chromosome and the new start and end of the current contig.
        let result = parse_bed(&bed_file_string, &mut start, &mut end).unwrap();
        let chromosome = result;

        // Add to the database (hash table)
        igd_add(&mut igd,chromosome, start, end, 0, 0);

        let tempdir = tempfile::tempdir().unwrap();
        let path = PathBuf::from(&tempdir.path());

        // For some reason, you cannot chain .as_string() to .unwrap() and must create a new line.
        let db_path_unwrapped = path.into_os_string().into_string().unwrap();
        let db_output_path = &db_path_unwrapped;

        // First test igd_saveT
        igd_saveT(&igd, db_output_path);

        // then test saveing main databse

        igd_save_db(igd, db_output_path, &String::from("randomname"));


    }



    // UNIWIG TESTS
    #[rstest]
    fn test_uniwig_parsed_bed_file(path_to_bed_file: &str) {
        let path = Path::new(path_to_bed_file);
        let file = File::open(path).unwrap();

        let mut reader = BufReader::new(file);
        let first_line = reader.by_ref().lines().next().unwrap().expect("expect");
        println!("{:?}", first_line);

        let result = parse_bed_file(&first_line);

        if let Some((ctg, st, en)) = result {
            println!("ctg: {}", ctg);
            println!("st: {}", st);
            println!("en: {}", en);
            assert_eq!(st, 7915738);
        } else {
            panic!("Failed to parse BED record");
        }
    }

    #[rstest]
<<<<<<< HEAD
    fn test_uniwig_read_bed_vec(path_to_bed_file: &str, path_to_bed_file_gzipped: &str) {
=======
    fn test_read_bed_vec(path_to_bed_file: &str, path_to_bed_file_gzipped: &str) {
        let result1 = read_bed_vec(path_to_bed_file);
        assert_eq!(result1.len(), 20);
>>>>>>> 74f45fd2

        let result2 = read_bed_vec(path_to_bed_file_gzipped);
        assert_eq!(result2.len(), 20);
    }

    #[rstest]
<<<<<<< HEAD
    fn test_uniwig_read_bed_vec_length(path_to_sorted_small_bed_file: &str) {

        let chromosomes: Vec<Chromosome>  = read_bed_vec(path_to_sorted_small_bed_file);
=======
    fn test_read_bed_vec_length(path_to_sorted_small_bed_file: &str) {
        let chromosomes: Vec<Chromosome> = read_bed_vec(path_to_sorted_small_bed_file);
>>>>>>> 74f45fd2
        let num_chromosomes = chromosomes.len();

        assert_eq!(num_chromosomes, 5);
    }
    #[rstest]
    fn test_run_uniwig_main_wig_type(
        path_to_bed_file: &str,
    ) -> Result<(), Box<(dyn std::error::Error + 'static)>> {
        // This test uses the bed file to determine chromsizes for speed
        let path_to_crate = env!("CARGO_MANIFEST_DIR");

        let tempbedpath = format!("{}{}", path_to_crate, "/tests/data/test5.bed");
        let combinedbedpath = tempbedpath.as_str();

        let chromsizerefpath = combinedbedpath;

        let tempdir = tempfile::tempdir().unwrap();
        let path = PathBuf::from(&tempdir.path());

        // For some reason, you cannot chain .as_string() to .unwrap() and must create a new line.
        let bwfileheader_path = path.into_os_string().into_string().unwrap();
        let bwfileheader = bwfileheader_path.as_str();

        let smoothsize: i32 = 5;
        let output_type = "wig";

        uniwig_main(
            smoothsize,
            combinedbedpath,
            chromsizerefpath,
            bwfileheader,
            output_type,
        )
        .expect("Uniwig main failed!");

        Ok(())
    }

    #[rstest]
    fn test_run_uniwig_main_npy_type(
        path_to_bed_file: &str,
    ) -> Result<(), Box<(dyn std::error::Error + 'static)>> {
        // This test uses the bed file to determine chromsizes for speed
        let path_to_crate = env!("CARGO_MANIFEST_DIR");

        let tempbedpath = format!("{}{}", path_to_crate, "/tests/data/test5.bed");
        let combinedbedpath = tempbedpath.as_str();

        let chromsizerefpath = combinedbedpath;

        let tempdir = tempfile::tempdir().unwrap();
        let path = PathBuf::from(&tempdir.path());

        // For some reason, you cannot chain .as_string() to .unwrap() and must create a new line.
        let bwfileheader_path = path.into_os_string().into_string().unwrap();
        let bwfileheader = bwfileheader_path.as_str();

        let smoothsize: i32 = 5;
        let output_type = "npy";

        uniwig_main(
            smoothsize,
            combinedbedpath,
            chromsizerefpath,
            bwfileheader,
            output_type,
        )
        .expect("Uniwig main failed!");
        Ok(())
    }

    #[rstest]
    fn test_reading_chrom_sizes(path_to_bed_file: &str) {
        let path_to_crate = env!("CARGO_MANIFEST_DIR");

        // Read from sizes file
        let chromsizerefpath: String = format!("{}{}", path_to_crate, "/tests/hg38.chrom.sizes");
        let chrom_sizes = read_chromosome_sizes(chromsizerefpath.as_str()).unwrap();
        let chrom_name = String::from("chr13");
        let current_chrom_size = chrom_sizes[&chrom_name.clone()] as i32;
        assert_eq!(current_chrom_size, 114364328);

        // Read from BED file
        let tempbedpath = format!("{}{}", path_to_crate, "/tests/data/test5.bed");
        let combinedbedpath = tempbedpath.as_str();
        let chrom_sizes = read_chromosome_sizes(combinedbedpath).unwrap();
        let chrom_name = String::from("chr1");
        let current_chrom_size = chrom_sizes[&chrom_name.clone()] as i32;
        assert_eq!(current_chrom_size, 32);
    }
}<|MERGE_RESOLUTION|>--- conflicted
+++ resolved
@@ -28,13 +28,10 @@
 }
 
 mod tests {
-<<<<<<< HEAD
     use std::env::temp_dir;
-    use gtars::uniwig::{Chromosome, read_bed_vec, uniwig_main};
+    use gtars::uniwig::{read_bed_vec, read_chromosome_sizes, uniwig_main, Chromosome};
     use gtars::igd::create::{parse_bed, create_igd_f, igd_add, igd_saveT, igd_t, igd_save_db};
-
-=======
->>>>>>> 74f45fd2
+    use std::ptr::read;
     use super::*;
     use gtars::uniwig::{read_bed_vec, read_chromosome_sizes, uniwig_main, Chromosome};
     use std::env::temp_dir;
@@ -160,27 +157,17 @@
     }
 
     #[rstest]
-<<<<<<< HEAD
-    fn test_uniwig_read_bed_vec(path_to_bed_file: &str, path_to_bed_file_gzipped: &str) {
-=======
     fn test_read_bed_vec(path_to_bed_file: &str, path_to_bed_file_gzipped: &str) {
         let result1 = read_bed_vec(path_to_bed_file);
         assert_eq!(result1.len(), 20);
->>>>>>> 74f45fd2
 
         let result2 = read_bed_vec(path_to_bed_file_gzipped);
         assert_eq!(result2.len(), 20);
     }
 
     #[rstest]
-<<<<<<< HEAD
-    fn test_uniwig_read_bed_vec_length(path_to_sorted_small_bed_file: &str) {
-
-        let chromosomes: Vec<Chromosome>  = read_bed_vec(path_to_sorted_small_bed_file);
-=======
     fn test_read_bed_vec_length(path_to_sorted_small_bed_file: &str) {
         let chromosomes: Vec<Chromosome> = read_bed_vec(path_to_sorted_small_bed_file);
->>>>>>> 74f45fd2
         let num_chromosomes = chromosomes.len();
 
         assert_eq!(num_chromosomes, 5);
