use std::fs::File;
use std::io::{BufRead, BufReader, Read};
use std::path::{Path, PathBuf};

use rstest::*;

#[fixture]
fn path_to_data() -> &'static str {
    "tests/data"
}

#[fixture]
fn path_to_bed_file() -> &'static str {
    "tests/data/peaks.bed"
}

#[fixture]
fn path_to_sorted_small_bed_file() -> &'static str {
    "tests/data/test_sorted_small.bed"
}

// #[fixture]
// fn path_to_small_bam_file() -> &'static str {
//     "tests/data/test1_sort_dedup.bam"
// }

#[fixture]
fn path_to_chrom_sizes_file() -> &'static str {
    "tests/hg38.chrom.sizes"
}

#[fixture]
fn path_to_bed_file_gzipped() -> &'static str {
    "tests/data/peaks.bed.gz"
}

#[fixture]
fn path_to_dummy_bed_file() -> &'static str {
    "tests/data/dummy.bed"
}

#[fixture]
fn path_to_dummy_chromsizes() -> &'static str {
    "tests/data/dummy.chrom.sizes"
}

#[fixture]
fn path_to_start_wig_output() -> &'static str {
    "tests/data/out/_start.wig"
}

#[fixture]
fn path_to_core_wig_output() -> &'static str {
    "tests/data/out/_core.wig"
}

#[fixture]
fn path_to_start_bedgraph_output() -> &'static str {
    "tests/data/out/_start.bedGraph"
}

#[fixture]
fn path_to_core_bedgraph_output() -> &'static str {
    "tests/data/out/_core.bedGraph"
}

mod tests {
    use super::*;
    use gtars::igd::create::{create_igd_f, igd_add, igd_saveT, igd_save_db, igd_t, parse_bed};
    use gtars::igd::search::igd_search;

    use gtars::uniwig::{uniwig_main, Chromosome};

    use gtars::uniwig::counting::{core_counts, start_end_counts};
    use gtars::uniwig::reading::{
        parse_bed_file, read_bed_vec, read_chromosome_sizes, read_narrow_peak_vec,
    };

    use gtars::uniwig::writing::write_bw_files;

    use std::collections::HashMap;
    // IGD TESTS

<<<<<<< HEAD
        create_igd_f(&db_output_path, &testfilelists, &demo_name);
    }

=======
>>>>>>> 2e81422a
    #[rstest]
    fn test_igd_parse_bed_file() {
        // Given some random line from a  bed file...
        let bed_file_string =
            String::from("chr1	32481	32787	SRX4150706.05_peak_1	92	.	7.69231	13.22648	9.25988	155");

        //Placeholder start and end values
        let mut start = 0;
        let mut end = 0;
        let mut va = 0;

        let result = parse_bed(&bed_file_string, &mut start, &mut end, &mut va).unwrap(); // this will return

        let unwrapped_result = result.as_str();

        assert_eq!(unwrapped_result, "chr1");

        // Ensure start and end is modified via parse_bed
        assert_eq!(start, 32481);
        assert_eq!(end, 32787);
    }

    #[rstest]
    fn test_igd_create() {
        let tempdir = tempfile::tempdir().unwrap();
        let path = PathBuf::from(&tempdir.path());

        let db_path_unwrapped = path.into_os_string().into_string().unwrap();
        let db_output_path = db_path_unwrapped;

        let path_to_crate = env!("CARGO_MANIFEST_DIR");
        let testfilelists = format!("{}{}", path_to_crate, "/tests/data/igd_file_list/");

        let demo_name = String::from("demo");

        create_igd_f(&db_output_path, &testfilelists, &demo_name);
    }

    #[rstest]
    fn test_igd_search() {
        // First must create temp igd

        // Temp dir to hold igd
        let tempdir = tempfile::tempdir().unwrap();
        let path = PathBuf::from(&tempdir.path());
        let db_path_unwrapped = path.into_os_string().into_string().unwrap();
        let db_output_path = db_path_unwrapped;

        // bed files used to create IGD
        let path_to_crate = env!("CARGO_MANIFEST_DIR");
        let testfilelists = format!("{}{}", path_to_crate, "/tests/data/igd_file_list/");

        let demo_name = String::from("demo");

        // Create IGD from directory of bed files
        create_igd_f(&db_output_path, &testfilelists, &demo_name);

        // Get a query file path from test files
        let query_file = format!(
            "{}{}",
            path_to_crate, "/tests/data/igd_file_list/igd_bed_file_1.bed"
        );

        // the final db path will be constructed within igd_save_db like so
        let final_db_save_path = format!("{}{}{}", db_output_path, demo_name, ".igd");

        igd_search(&final_db_save_path, &query_file).expect("Error during testing:")
    }

    //
    // #[rstest]
    // fn test_specific_db(){
    //
    //     //temp test for debugging
    //     let db_path = format!("{}","/home/drc/IGD_TEST_2/igd_rust_output/igd_database.igd");
    //     let query_path = format!("{}","/home/drc/IGD_TEST_2/source_single_bedfile/igd_test_single_source.bed");
    //
    //     igd_search(&final_db_save_path, &query_file).expect("Error during testing:")
    //
    // }

    #[rstest]
    fn test_igd_add() {
        // First create a new igd struct

        let mut igd = igd_t::new();
        // create hash table
        let mut hash_table: HashMap<String, i32> = HashMap::new();

        // Set values of struct
        igd.gType = 1;
        igd.nbp = 16384; // from og code tile_size = 16384;  -> this is the bin size (2^14) from the original paper
        igd.nctg = 0;
        igd.mctg = 32;
        igd.total = 0;

        // Given some random line from a bed file...
        let bed_file_string =
            String::from("chr1	32481	32787	SRX4150706.05_peak_1	92	.	7.69231	13.22648	9.25988	155");
        //Placeholder start and end values
        let mut start = 0;
        let mut end = 0;
        let mut va = 0;

        // We've now parsed to get the chromosome and the new start and end of the current contig.
        let result = parse_bed(&bed_file_string, &mut start, &mut end, &mut va).unwrap();
        let chromosome = result;

        // Add to the database (hash table)
        igd_add(&mut igd, &mut hash_table, chromosome, start, end, 0, 0);
    }

    #[rstest]
    fn test_igd_saving() {
        let mut igd = igd_t::new();
        // create hash table
        let mut hash_table: HashMap<String, i32> = HashMap::new();

        // Set values of struct
        igd.gType = 1;
        igd.nbp = 16384; // from og code tile_size = 16384;  -> this is the bin size (2^14) from the original paper
        igd.nctg = 0;
        igd.mctg = 32;
        igd.total = 0;

        // Given some random line from a bed file...
        let bed_file_string =
            String::from("chr1	32481	32787	SRX4150706.05_peak_1	92	.	7.69231	13.22648	9.25988	155");
        //Placeholder start and end values
        let mut start = 0;
        let mut end = 0;
        let mut va = 0;

        // We've now parsed to get the chromosome and the new start and end of the current contig.
        let result = parse_bed(&bed_file_string, &mut start, &mut end, &mut va).unwrap();
        let chromosome = result;

        // Add to the database (hash table)
        igd_add(&mut igd, &mut hash_table, chromosome, start, end, 0, 0);

        let tempdir = tempfile::tempdir().unwrap();
        let path = PathBuf::from(&tempdir.path());

        // For some reason, you cannot chain .as_string() to .unwrap() and must create a new line.
        let db_path_unwrapped = path.into_os_string().into_string().unwrap();
        let db_output_path = &db_path_unwrapped;

        // First test igd_saveT
        igd_saveT(&mut igd, db_output_path);

        // then test saveing main databse

        igd_save_db(&mut igd, db_output_path, &String::from("randomname"));
    }

    // UNIWIG TESTS
    #[rstest]
    fn test_uniwig_parsed_bed_file(path_to_bed_file: &str) {
        let path = Path::new(path_to_bed_file);
        let file = File::open(path).unwrap();

        let mut reader = BufReader::new(file);
        let first_line = reader.by_ref().lines().next().unwrap().expect("expect");
        println!("{:?}", first_line);

        let result = parse_bed_file(&first_line);

        if let Some((ctg, st, en)) = result {
            println!("ctg: {}", ctg);
            println!("st: {}", st);
            println!("en: {}", en);
            assert_eq!(st, 7915738);
        } else {
            panic!("Failed to parse BED record");
        }
    }

    #[rstest]
    fn test_read_bed_vec(path_to_bed_file: &str, path_to_bed_file_gzipped: &str) {
        let result1 = read_bed_vec(path_to_bed_file);
        assert_eq!(result1.len(), 20);

        let result2 = read_bed_vec(path_to_bed_file_gzipped);
        assert_eq!(result2.len(), 20);
    }

    #[rstest]
    fn test_read_narrow_peak_vec() {
        let path_to_narrow_peak = "/home/drc/Downloads/uniwig_narrowpeak_testing/dummy.narrowPeak";
        let result1 = read_narrow_peak_vec(path_to_narrow_peak);
        assert_eq!(result1.len(), 1);

        let path_to_narrow_peak_gzipped =
            "/home/drc/Downloads/uniwig_narrowpeak_testing/dummy.narrowPeak.gz";

        let result2 = read_narrow_peak_vec(path_to_narrow_peak_gzipped);
        assert_eq!(result2.len(), 1);
    }

    #[rstest]
    fn test_read_narrow_peak_chrom_sizes() {
        let path_to_crate = env!("CARGO_MANIFEST_DIR");
        let path_to_narrow_peak = format!("{}{}", path_to_crate, "/tests/data/dummy.narrowPeak");
        let _result1 = read_chromosome_sizes(path_to_narrow_peak.as_str());
    }

    #[rstest]
    fn test_read_narrow_peak_core_counts() {
        let path_to_crate = env!("CARGO_MANIFEST_DIR");
        let path_to_narrow_peak = format!("{}{}", path_to_crate, "/tests/data/dummy.narrowPeak");
        let chrom_sizes = read_chromosome_sizes(path_to_narrow_peak.as_str()).unwrap();
        let narrow_peak_vec: Vec<Chromosome> = read_narrow_peak_vec(path_to_narrow_peak.as_str());
        let stepsize = 1;

        for chromosome in narrow_peak_vec.iter() {
            let current_chrom_size = *chrom_sizes.get(&chromosome.chrom).unwrap() as i32;
            let _result = core_counts(
                &chromosome.starts,
                &chromosome.ends,
                current_chrom_size,
                stepsize,
            );
        }
    }

    #[rstest]
    fn test_read_narrow_peak_starts_counts() {
        let path_to_crate = env!("CARGO_MANIFEST_DIR");
        let path_to_narrow_peak = format!("{}{}", path_to_crate, "/tests/data/dummy.narrowPeak");
        let chrom_sizes = read_chromosome_sizes(path_to_narrow_peak.as_str()).unwrap();
        let narrow_peak_vec: Vec<Chromosome> = read_narrow_peak_vec(path_to_narrow_peak.as_str());
        let stepsize = 1;
        let smooth_size = 1;

        for chromosome in narrow_peak_vec.iter() {
            let current_chrom_size = *chrom_sizes.get(&chromosome.chrom).unwrap() as i32;
            let _result = start_end_counts(
                &chromosome.starts,
                current_chrom_size,
                smooth_size,
                stepsize,
            );
        }
    }

    #[rstest]
    fn test_read_bed_vec_length(path_to_sorted_small_bed_file: &str) {
        let chromosomes: Vec<Chromosome> = read_bed_vec(path_to_sorted_small_bed_file);
        let num_chromosomes = chromosomes.len();

        assert_eq!(num_chromosomes, 5);
    }

    // #[rstest]
    // fn test_read_bam_header(path_to_small_bam_file: &str) {
    //     let chromosomes: Vec<Chromosome> = read_bam_header(path_to_small_bam_file);
    //     let num_chromosomes = chromosomes.len();
    //     println!("Number of chroms: {}", num_chromosomes);
    //     assert_eq!(num_chromosomes, 195);
    // }

    // #[rstest]
    // fn test_run_uniwig_main_bam_input_wig_output(
    //     path_to_small_bam_file: &str,
    //     path_to_chrom_sizes_file: &str,
    // ) -> Result<(), Box<(dyn std::error::Error + 'static)>> {
    //     // This test uses a chrom sizes file and a bam file and will take a long time to run.
    //     // only run this during dev/troubleshooting, comment out for normal test suite checks
    //     //let path_to_crate = env!("CARGO_MANIFEST_DIR");
    //
    //     //let tempbedpath = format!("{}{}", path_to_crate, "/tests/data/test5.bed");
    //     let combinedbedpath = path_to_small_bam_file;
    //
    //     let chromsizerefpath = path_to_chrom_sizes_file;
    //
    //     let tempdir = tempfile::tempdir().unwrap();
    //     let path = PathBuf::from(&tempdir.path());
    //
    //     // For some reason, you cannot chain .as_string() to .unwrap() and must create a new line.
    //     let bwfileheader_path = path.into_os_string().into_string().unwrap();
    //     let bwfileheader = bwfileheader_path.as_str();
    //
    //     let smoothsize: i32 = 5;
    //     let output_type = "wig";
    //     let filetype = "bam";
    //     let num_threads =6;
    //
    //     uniwig_main(
    //         smoothsize,
    //         combinedbedpath,
    //         chromsizerefpath,
    //         bwfileheader,
    //         output_type,
    //         filetype,
    //         num_threads,
    //     )
    //     .expect("Uniwig main failed!");
    //
    //     Ok(())
    // }

    #[rstest]
    fn test_run_uniwig_main_wig_type() -> Result<(), Box<(dyn std::error::Error + 'static)>> {
        // This test uses the bed file to determine chromsizes for speed
        let path_to_crate = env!("CARGO_MANIFEST_DIR");

        let tempbedpath = format!("{}{}", path_to_crate, "/tests/data/test5.bed");
        let combinedbedpath = tempbedpath.as_str();

        let chromsizerefpath = combinedbedpath;

        let tempdir = tempfile::tempdir().unwrap();
        let path = PathBuf::from(&tempdir.path());

        // For some reason, you cannot chain .as_string() to .unwrap() and must create a new line.
        let bwfileheader_path = path.into_os_string().into_string().unwrap();
        let bwfileheader = bwfileheader_path.as_str();

        let smoothsize: i32 = 5;
        let output_type = "wig";
        let filetype = "bed";
        let num_threads = 6;
        let score = false;
        let stepsize = 1;
        let zoom = 0;

        uniwig_main(
            smoothsize,
            combinedbedpath,
            chromsizerefpath,
            bwfileheader,
            output_type,
            filetype,
            num_threads,
            score,
            stepsize,
            zoom,
        )
        .expect("Uniwig main failed!");

        Ok(())
    }

    #[rstest]
    fn test_run_uniwig_main_npy_type() -> Result<(), Box<(dyn std::error::Error + 'static)>> {
        // This test uses the bed file to determine chromsizes for speed
        let path_to_crate = env!("CARGO_MANIFEST_DIR");

        let tempbedpath = format!("{}{}", path_to_crate, "/tests/data/test5.bed");
        let combinedbedpath = tempbedpath.as_str();

        let chromsizerefpath = combinedbedpath;

        let tempdir = tempfile::tempdir().unwrap();
        let path = PathBuf::from(&tempdir.path());

        // For some reason, you cannot chain .as_string() to .unwrap() and must create a new line.
        let bwfileheader_path = path.into_os_string().into_string().unwrap();
        let bwfileheader = bwfileheader_path.as_str();

        let smoothsize: i32 = 5;
        let output_type = "npy";
        let filetype = "bed";
        let num_threads = 6;
        let score = false;
        let stepsize = 1;
        let zoom = 0;

        uniwig_main(
            smoothsize,
            combinedbedpath,
            chromsizerefpath,
            bwfileheader,
            output_type,
            filetype,
            num_threads,
            score,
            stepsize,
            zoom,
        )
        .expect("Uniwig main failed!");
        Ok(())
    }

    #[rstest]
    fn test_reading_chrom_sizes() {
        let path_to_crate = env!("CARGO_MANIFEST_DIR");

        // Read from sizes file
        let chromsizerefpath: String = format!("{}{}", path_to_crate, "/tests/hg38.chrom.sizes");
        let chrom_sizes = read_chromosome_sizes(chromsizerefpath.as_str()).unwrap();
        let chrom_name = String::from("chr13");
        let current_chrom_size = chrom_sizes[&chrom_name.clone()] as i32;
        assert_eq!(current_chrom_size, 114364328);

        // Read from BED file
        let tempbedpath = format!("{}{}", path_to_crate, "/tests/data/test5.bed");
        let combinedbedpath = tempbedpath.as_str();
        let chrom_sizes = read_chromosome_sizes(combinedbedpath).unwrap();
        let chrom_name = String::from("chr1");
        let current_chrom_size = chrom_sizes[&chrom_name.clone()] as i32;
        assert_eq!(current_chrom_size, 32);
    }

    #[rstest]
    fn test_uniwig_mismatched_chrom_sizes(_path_to_bed_file: &str) {
        let path_to_crate = env!("CARGO_MANIFEST_DIR");

        // Read from sizes file
        let chromsizerefpath: String = format!("{}{}", path_to_crate, "/tests/hg38.chrom.sizes");

        // Read from BED file that contains chromosomes not in size file
        let tempbedpath = format!("{}{}", path_to_crate, "/tests/data/test_unknown_chrom.bed");
        let combinedbedpath = tempbedpath.as_str();
        let tempdir = tempfile::tempdir().unwrap();
        let path = PathBuf::from(&tempdir.path());

        // For some reason, you cannot chain .as_string() to .unwrap() and must create a new line.
        let bwfileheader_path = path.into_os_string().into_string().unwrap();
        let bwfileheader = bwfileheader_path.as_str();

        let smoothsize: i32 = 5;
        let output_type = "npy";
        let filetype = "bed";
        let num_threads: i32 = 6;
        let score = false;
        let stepsize = 1;
        let zoom = 0;

        let result = uniwig_main(
            smoothsize,
            combinedbedpath,
            &chromsizerefpath,
            bwfileheader,
            output_type,
            filetype,
            num_threads,
            score,
            stepsize,
            zoom,
        );

        assert!(result.is_ok());
    }

    #[rstest]
    fn test_uniwig_write_bw(_path_to_bed_file: &str) {
        let path_to_crate = env!("CARGO_MANIFEST_DIR");

        // Read from sizes file
        let directory_bed_graphs: String = format!("{}{}", path_to_crate, "/tests/data");
        let chrom_sizes: String = format!("{}{}", path_to_crate, "/tests/data/dummy.chrom.sizes");
        let num_threads = 2;
        let zoom = 0;

        write_bw_files(
            directory_bed_graphs.as_str(),
            chrom_sizes.as_str(),
            num_threads,
            zoom,
        );
    }

    #[rstest]
    fn test_uniwig_wiggle_output(
        _path_to_dummy_bed_file: &str,
        _path_to_dummy_chromsizes: &str,
        _path_to_start_wig_output: &str,
        _path_to_core_wig_output: &str,
    ) {
        let chromsizerefpath = _path_to_dummy_chromsizes;
        let combinedbedpath = _path_to_dummy_bed_file;
        let test_output_path = _path_to_start_wig_output;
        let core_test_output_path = _path_to_core_wig_output;

        let tempdir = tempfile::tempdir().unwrap();
        let path = PathBuf::from(&tempdir.path());

        // For some reason, you cannot chain .as_string() to .unwrap() and must create a new line.
        let mut bwfileheader_path = path.into_os_string().into_string().unwrap();
        bwfileheader_path.push_str("/final/");

        let bwfileheader = bwfileheader_path.as_str();

        let smoothsize: i32 = 1;
        let output_type = "wig";
        let filetype = "bed";
        let num_threads: i32 = 2;
        let score = false;
        let stepsize = 1;
        let zoom = 0;

        let result = uniwig_main(
            smoothsize,
            combinedbedpath,
            &chromsizerefpath,
            bwfileheader,
            output_type,
            filetype,
            num_threads,
            score,
            stepsize,
            zoom,
        );

        assert!(result.is_ok());

        // Test _start.wig output
        let path = PathBuf::from(&tempdir.path());
        let mut final_start_file_path = path.into_os_string().into_string().unwrap();
        final_start_file_path.push_str("/final/_start.wig");
        let final_start_file_path = final_start_file_path.as_str();

        let file1 = File::open(final_start_file_path).unwrap();
        let file2 = File::open(test_output_path).unwrap();

        let reader1 = BufReader::new(file1);
        let reader2 = BufReader::new(file2);

        let mut lines1 = reader1.lines();
        let mut lines2 = reader2.lines();

        loop {
            let line1 = lines1.next().transpose().unwrap();
            let line2 = lines2.next().transpose().unwrap();

            match (line1, line2) {
                (Some(line1), Some(line2)) => {
                    assert_eq!(line1, line2);
                }
                (None, None) => {
                    break; // Both files reached the end
                }
                _ => {
                    panic!("FILES ARE NOT EQUAL!!!")
                }
            }
        }

        // Test _core.wig output
        let path = PathBuf::from(&tempdir.path());
        let mut final_core_file_path = path.into_os_string().into_string().unwrap();
        final_core_file_path.push_str("/final/_core.wig");
        let final_core_file_path = final_core_file_path.as_str();

        let file1 = File::open(final_core_file_path).unwrap();
        let file2 = File::open(core_test_output_path).unwrap();

        let reader1 = BufReader::new(file1);
        let reader2 = BufReader::new(file2);

        let mut lines1 = reader1.lines();
        let mut lines2 = reader2.lines();

        loop {
            let line1 = lines1.next().transpose().unwrap();
            let line2 = lines2.next().transpose().unwrap();

            match (line1, line2) {
                (Some(line1), Some(line2)) => {
                    assert_eq!(line1, line2);
                }
                (None, None) => {
                    break; // Both files reached the end
                }
                _ => {
                    panic!("FILES ARE NOT EQUAL!!!")
                }
            }
        }
    }

    #[rstest]
    fn test_uniwig_bedgraph_output(
        _path_to_dummy_bed_file: &str,
        _path_to_dummy_chromsizes: &str,
        _path_to_start_bedgraph_output: &str,
        _path_to_core_bedgraph_output: &str,
    ) {
        let chromsizerefpath = _path_to_dummy_chromsizes;
        let combinedbedpath = _path_to_dummy_bed_file;
        let test_output_path = _path_to_start_bedgraph_output;
        let core_test_output_path = _path_to_core_bedgraph_output;

        let tempdir = tempfile::tempdir().unwrap();
        let path = PathBuf::from(&tempdir.path());

        // For some reason, you cannot chain .as_string() to .unwrap() and must create a new line.
        let mut bwfileheader_path = path.into_os_string().into_string().unwrap();
        bwfileheader_path.push_str("/final/");

        let bwfileheader = bwfileheader_path.as_str();

        let smoothsize: i32 = 1;
        let output_type = "bedgraph";
        let filetype = "bed";
        let num_threads: i32 = 2;
        let score = false;
        let stepsize = 1;
        let zoom = 0;

        let result = uniwig_main(
            smoothsize,
            combinedbedpath,
            &chromsizerefpath,
            bwfileheader,
            output_type,
            filetype,
            num_threads,
            score,
            stepsize,
            zoom,
        );

        assert!(result.is_ok());

        // Test _start.wig output
        let path = PathBuf::from(&tempdir.path());
        let mut final_start_file_path = path.into_os_string().into_string().unwrap();
        final_start_file_path.push_str("/final/_start.bedGraph");
        let final_start_file_path = final_start_file_path.as_str();

        let file1 = File::open(final_start_file_path).unwrap();
        let file2 = File::open(test_output_path).unwrap();

        let reader1 = BufReader::new(file1);
        let reader2 = BufReader::new(file2);

        let mut lines1 = reader1.lines();
        let mut lines2 = reader2.lines();

        loop {
            let line1 = lines1.next().transpose().unwrap();
            let line2 = lines2.next().transpose().unwrap();

            match (line1, line2) {
                (Some(line1), Some(line2)) => {
                    assert_eq!(line1, line2);
                }
                (None, None) => {
                    break; // Both files reached the end
                }
                _ => {
                    panic!("FILES ARE NOT EQUAL!!!")
                }
            }
        }

        // Test _core.wig output
        let path = PathBuf::from(&tempdir.path());
        let mut final_core_file_path = path.into_os_string().into_string().unwrap();
        final_core_file_path.push_str("/final/_core.bedGraph");
        let final_core_file_path = final_core_file_path.as_str();

        let file1 = File::open(final_core_file_path).unwrap();
        let file2 = File::open(core_test_output_path).unwrap();

        let reader1 = BufReader::new(file1);
        let reader2 = BufReader::new(file2);

        let mut lines1 = reader1.lines();
        let mut lines2 = reader2.lines();

        loop {
            let line1 = lines1.next().transpose().unwrap();
            let line2 = lines2.next().transpose().unwrap();

            match (line1, line2) {
                (Some(line1), Some(line2)) => {
                    assert_eq!(line1, line2);
                }
                (None, None) => {
                    break; // Both files reached the end
                }
                _ => {
                    panic!("FILES ARE NOT EQUAL!!!")
                }
            }
        }
    }
}<|MERGE_RESOLUTION|>--- conflicted
+++ resolved
@@ -81,12 +81,6 @@
     use std::collections::HashMap;
     // IGD TESTS
 
-<<<<<<< HEAD
-        create_igd_f(&db_output_path, &testfilelists, &demo_name);
-    }
-
-=======
->>>>>>> 2e81422a
     #[rstest]
     fn test_igd_parse_bed_file() {
         // Given some random line from a  bed file...
@@ -124,6 +118,45 @@
 
         create_igd_f(&db_output_path, &testfilelists, &demo_name);
     }
+
+    #[rstest]
+    fn test_igd_parse_bed_file() {
+        // Given some random line from a  bed file...
+        let bed_file_string =
+            String::from("chr1	32481	32787	SRX4150706.05_peak_1	92	.	7.69231	13.22648	9.25988	155");
+
+        //Placeholder start and end values
+        let mut start = 0;
+        let mut end = 0;
+        let mut va = 0;
+
+        let result = parse_bed(&bed_file_string, &mut start, &mut end, &mut va).unwrap(); // this will return
+
+        let unwrapped_result = result.as_str();
+
+        assert_eq!(unwrapped_result, "chr1");
+
+        // Ensure start and end is modified via parse_bed
+        assert_eq!(start, 32481);
+        assert_eq!(end, 32787);
+    }
+
+    #[rstest]
+    fn test_igd_create() {
+        let tempdir = tempfile::tempdir().unwrap();
+        let path = PathBuf::from(&tempdir.path());
+
+        let db_path_unwrapped = path.into_os_string().into_string().unwrap();
+        let db_output_path = db_path_unwrapped;
+
+        let path_to_crate = env!("CARGO_MANIFEST_DIR");
+        let testfilelists = format!("{}{}", path_to_crate, "/tests/data/igd_file_list/");
+
+        let demo_name = String::from("demo");
+
+        create_igd_f(&db_output_path, &testfilelists, &demo_name);
+    }
+
 
     #[rstest]
     fn test_igd_search() {
