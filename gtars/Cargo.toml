--- conflicted
+++ resolved
@@ -18,8 +18,6 @@
 rust-lapper = "1.1.0"
 serde = {version = "1.0.203", features=["derive"]}
 toml = "0.8.14"
-<<<<<<< HEAD
-=======
 # polars = { version = "0.35.4", features = ["decompress", "decompress-fast", "ndarray"] }
 ndarray-npy = "0.8.1"
 ndarray = "0.15.6"
@@ -29,7 +27,7 @@
 bstr = "1.10.0"
 rayon = "1.10.0"
 indicatif = "0.17.8"
->>>>>>> fbdac0b7
+
 
 [dev-dependencies]
 rstest = "0.18.2"
