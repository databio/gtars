[package]
name = "gtars"
version = "0.0.15"
edition = "2021"
description = "Performance-critical tools to manipulate, analyze, and process genomic interval data. Primarily focused on building tools for geniml - our genomic machine learning python package."
license = "MIT"
readme = "../README.md"

# See more keys and their definitions at https://doc.rust-lang.org/cargo/reference/manifest.html

[dependencies]
anyhow = "1.0.82"
bytes = "1.6.0"
clap = { version = "4.4.7", features = ["derive"] }
flate2 = "1.0.28"
rust-lapper = "1.1.0"
serde = {version = "1.0.203", features=["derive"]}
toml = "0.8.14"
ndarray-npy = "0.8.1"
ndarray = "0.15.6"
tempfile = "3.10.1"
byteorder = "1.5.0"
noodles = { version = "0.83.0", features = ["bam", "sam", "bgzf"] }
bstr = "1.10.0"
rayon = "1.10.0"
indicatif = "0.17.8"
<<<<<<< HEAD
#bigtools = "0.5.2"
bigtools = "0.5.4"
tokio = "1.40.0"
os_pipe = "1.2.1"
=======
glob = "0.3.1"
bigtools = "0.5.2"
>>>>>>> 641f11dc


[dev-dependencies]
rstest = "0.18.2"
tempfile = "3.8.1"
pretty_assertions = "1.4.0"<|MERGE_RESOLUTION|>--- conflicted
+++ resolved
@@ -24,15 +24,11 @@
 bstr = "1.10.0"
 rayon = "1.10.0"
 indicatif = "0.17.8"
-<<<<<<< HEAD
-#bigtools = "0.5.2"
 bigtools = "0.5.4"
 tokio = "1.40.0"
 os_pipe = "1.2.1"
-=======
 glob = "0.3.1"
-bigtools = "0.5.2"
->>>>>>> 641f11dc
+
 
 
 [dev-dependencies]
