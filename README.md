--- conflicted
+++ resolved
@@ -6,11 +6,6 @@
 
 `genimtools` provides three things:
 
-<<<<<<< HEAD
-1. A rust crate that provides functions, traits, and structs for working with genomic interval data.
-2. A command-line tool that acts as a command-line interface for the rust crate.
-3. A python package that provides python bindings for the rust crate, so that it can be used within python.
-=======
 1. A rust library crate.
 2. A command-line interface, written in rust.
 3. A Python package that provides bindings to the rust library.
@@ -22,7 +17,6 @@
 1. A rust library crate (`/genimtools/lib.rs`) that provides functions, traits, and structs for working with genomic interval data.
 2. A rust binary crate (in `/genimtools/main.rs`), a small, wrapper command-line interface for the library crate.
 3. A rust crate (in `/bindings`) that provides Python bindings, and a resulting Python package, so that it can be used within Python.
->>>>>>> 8854edd6
 
 This repository is a work in progress, and still in early development. As such, it is not yet available on `crates.io`. However, you can still use it by building it locally.
 
