--- conflicted
+++ resolved
@@ -1,44 +1,7 @@
 //! # gtars-overlaprs
 //!
-<<<<<<< HEAD
-//! Core infrastructure for all genomic interval overlap computations.
-//!
-//! ## Purpose
-//!
-//! This module provides the foundational overlap computation primitives that all other
-//! modules build upon. It is the single source of truth for efficient interval operations
-//! in the gtars ecosystem.
-//!
-//! ## Design Philosophy
-//!
-//! All overlap computation logic should live here. Higher-level modules (scoring, tokenizers)
-//! wrap this functionality for their specific use cases but should not reimplement overlap
-//! algorithms.
-//!
-//! ## Main Components
-//!
-//! - **`AIList`**: Augmented Interval List for fast interval queries
-//! - **`Bits`**: Bit vector implementation for coverage calculations
-//! - **`Overlapper`**: Common trait providing a consistent interface for all overlap operations
-//!
-//! ## Example
-//!
-//! ```rust,ignore
-//! use gtars_overlaprs::{Bits, Overlapper};
-//!
-//! // Create an interval tree
-//! let intervals = vec![
-//!     Interval { start: 100, end: 200, val: 1 },
-//!     Interval { start: 150, end: 250, val: 2 },
-//! ];
-//! let bits = Bits::build(intervals);
-//!
-//! // Query overlaps
-//! let overlaps = bits.find(120, 180);
-//! ```
 
-=======
-//! High-performance genomic interval overlap operations in Rust.
+//! Core infrastructure for high-performance genomic interval overlap operations in Rust.
 //!
 //! This crate provides efficient data structures and algorithms for finding overlapping intervals
 //! in genomic data. It is part of the [gtars](https://github.com/databio/gtars) project, which
@@ -50,6 +13,9 @@
 //! - **Iterator-based API**: Memory-efficient iteration over overlapping intervals
 //! - **Thread-safe**: All data structures implement `Send` and `Sync` for concurrent access
 //!
+//! All overlap computation logic should live here. Higher-level modules (scoring, tokenizers)
+//! wrap this functionality for their specific use cases but should not reimplement overlap
+//! algorithms.
 //! ## Quick Start
 //!
 //! ```rust
@@ -109,7 +75,6 @@
 /// Augmented Interval List implementation.
 ///
 /// See [`AiList`] for details.
->>>>>>> b5ed3797
 pub mod ailist;
 
 /// Binary Interval Search implementation.
