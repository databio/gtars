[workspace]
resolver = "3"
edition = "2024"
<<<<<<< HEAD
members = [
    "gtars-cli",
    "gtars-python",
    "gtars-wasm",
    "gtars-core",
    "gtars-refget",
    "gtars-uniwig",
    "gtars-overlaprs",
    "gtars-tokenizers",
    "gtars-io",
    "gtars-bbcache",
    "gtars-igd",
    "gtars-fragsplit",
    "gtars-scoring",
    "gtars",
]
=======

members = ["gtars-cli", "gtars-python", "gtars-wasm", "gtars-r/src/rust", "gtars-core", "gtars-refget", "gtars-uniwig", "gtars-overlaprs", "gtars-tokenizers", "gtars-io", "gtars-bbcache", "gtars-igd", "gtars-fragsplit", "gtars-scoring", "gtars"]
>>>>>>> 1280c9c0

[workspace.dependencies]
anyhow = "1.0.82"
fxhash = "0.2.1"
serde = { version = "1.0.203", features=["derive"] }
flate2 = "1.1.2"
indicatif = "0.18.0"
serde_json = "1.0.135"
byteorder = "1.5.0"<|MERGE_RESOLUTION|>--- conflicted
+++ resolved
@@ -1,27 +1,8 @@
 [workspace]
 resolver = "3"
 edition = "2024"
-<<<<<<< HEAD
-members = [
-    "gtars-cli",
-    "gtars-python",
-    "gtars-wasm",
-    "gtars-core",
-    "gtars-refget",
-    "gtars-uniwig",
-    "gtars-overlaprs",
-    "gtars-tokenizers",
-    "gtars-io",
-    "gtars-bbcache",
-    "gtars-igd",
-    "gtars-fragsplit",
-    "gtars-scoring",
-    "gtars",
-]
-=======
+members = ["gtars-cli", "gtars-python", "gtars-wasm", "gtars-r/src/rust", "gtars-core", "gtars-refget", "gtars-uniwig", "gtars-overlaprs", "gtars-tokenizers", "gtars-io", "gtars-bbcache", "gtars-igd", "gtars-fragsplit", "gtars-scoring", "gtars"]
 
-members = ["gtars-cli", "gtars-python", "gtars-wasm", "gtars-r/src/rust", "gtars-core", "gtars-refget", "gtars-uniwig", "gtars-overlaprs", "gtars-tokenizers", "gtars-io", "gtars-bbcache", "gtars-igd", "gtars-fragsplit", "gtars-scoring", "gtars"]
->>>>>>> 1280c9c0
 
 [workspace.dependencies]
 anyhow = "1.0.82"
