--- conflicted
+++ resolved
@@ -68,37 +68,6 @@
         """
 
     @property
-<<<<<<< HEAD
-    def get_unk_token(self) -> str: ...
-    @property
-    def get_pad_token(self) -> str: ...
-    @property
-    def get_mask_token(self) -> str: ...
-    @property
-    def get_cls_token(self) -> str: ...
-    @property
-    def get_bos_token(self) -> str: ...
-    @property
-    def get_eos_token(self) -> str: ...
-    @property
-    def get_sep_token(self) -> str: ...
-    @property
-    def get_pad_token_id(self) -> int: ...
-    @property
-    def get_mask_token_id(self) -> int: ...
-    @property
-    def get_cls_token_id(self) -> int: ...
-    @property
-    def get_bos_token_id(self) -> int: ...
-    @property
-    def get_eos_token_id(self) -> int: ...
-    @property
-    def get_sep_token_id(self) -> int: ...
-    @property
-    def get_unk_token_id(self) -> int: ...
-    @property
-    def get_vocab_size(self) -> int: ...
-=======
     def unk_token(self) -> str: ...
 
     @property
@@ -143,7 +112,6 @@
     @property
     def vocab_size(self) -> int: ...
     
->>>>>>> b45fcf15
     @property
     def special_tokens_map(self) -> Dict[str, Optional[str]]:
         """
