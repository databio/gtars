// This is intended to provide minimal Python bindings to functions in the `digests` module of the `gtars` crate.

use gtars::digests::{md5, sha512t24u, DigestResult};
<<<<<<< HEAD
use pyo3::prelude::*;

=======
>>>>>>> d4c50591
use pyo3::exceptions::PyTypeError;
use pyo3::prelude::*;
use pyo3::types::{PyBytes, PyString};

#[pyfunction]
pub fn sha512t24u_digest(readable: &Bound<'_, PyAny>) -> PyResult<String> {
    if let Ok(s) = readable.downcast::<PyString>() {
        Ok(sha512t24u(s.to_str()?)) // Borrowed, no copying
    } else if let Ok(b) = readable.downcast::<PyBytes>() {
        Ok(sha512t24u(b.as_bytes())) // Borrowed, no copying
    } else {
        Err(PyTypeError::new_err("Expected str or bytes"))
    }
}

#[pyfunction]
pub fn md5_digest(readable: &Bound<'_, PyAny>) -> PyResult<String> {
    if let Ok(s) = readable.downcast::<PyString>() {
        Ok(md5(s.to_str()?)) // Borrowed, no copying
    } else if let Ok(b) = readable.downcast::<PyBytes>() {
        Ok(md5(b.as_bytes())) // Borrowed, no copying
    } else {
        Err(PyTypeError::new_err("Expected str or bytes"))
    }
}

// This can take either a PosixPath or a string
// The `&Bound<'_, PyAny>` references any Python object, bound to the Python runtime.
#[pyfunction]
pub fn digest_fasta(fasta: &Bound<'_, PyAny>) -> PyResult<Vec<PyDigestResult>> {
    let fasta = fasta.to_string();
    match gtars::digests::digest_fasta(&fasta) {
        Ok(digest_results) => {
            let py_digest_results: Vec<PyDigestResult> = digest_results
                .into_iter()
                .map(PyDigestResult::from)
                .collect();
            Ok(py_digest_results)
        }
        Err(e) => Err(PyErr::new::<pyo3::exceptions::PyIOError, _>(format!(
            "Error processing FASTA file: {}",
            e
        ))),
    }
}

#[pyclass]
#[pyo3(name = "DigestResult")]
pub struct PyDigestResult {
    #[pyo3(get, set)]
    pub id: String,
    #[pyo3(get, set)]
    pub length: usize,
    #[pyo3(get, set)]
    pub sha512t24u: String,
    #[pyo3(get, set)]
    pub md5: String,
}

#[pymethods]
impl PyDigestResult {
    fn __repr__(&self) -> String {
        format!("<DigestResult for {}>", self.id)
    }

    fn __str__(&self) -> PyResult<String> {
        Ok(format!(
            "DigestResult for sequence {}\n  length: {}\n  sha512t24u: {}\n  md5: {}",
            self.id, self.length, self.sha512t24u, self.md5
        ))
    }
}

impl From<DigestResult> for PyDigestResult {
    fn from(value: DigestResult) -> Self {
        PyDigestResult {
            id: value.id,
            length: value.length,
            sha512t24u: value.sha512t24u,
            md5: value.md5,
        }
    }
}

// This represents the Python module to be created
#[pymodule]
pub fn digests(_py: Python, m: &Bound<'_, PyModule>) -> PyResult<()> {
    m.add_function(wrap_pyfunction!(sha512t24u_digest, m)?)?;
    m.add_function(wrap_pyfunction!(md5_digest, m)?)?;
    m.add_function(wrap_pyfunction!(digest_fasta, m)?)?;
    m.add_class::<PyDigestResult>()?;
    Ok(())
}<|MERGE_RESOLUTION|>--- conflicted
+++ resolved
@@ -1,11 +1,8 @@
 // This is intended to provide minimal Python bindings to functions in the `digests` module of the `gtars` crate.
 
 use gtars::digests::{md5, sha512t24u, DigestResult};
-<<<<<<< HEAD
 use pyo3::prelude::*;
 
-=======
->>>>>>> d4c50591
 use pyo3::exceptions::PyTypeError;
 use pyo3::prelude::*;
 use pyo3::types::{PyBytes, PyString};
