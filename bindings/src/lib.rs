use pyo3::prelude::*;
use pyo3::types::PyDict;

mod ailist;
mod models;
mod tokenizers;
mod utils;
<<<<<<< HEAD
=======
mod igd;
>>>>>>> 3357b478

pub const VERSION: &str = env!("CARGO_PKG_VERSION");

#[pymodule]
fn gtars(py: Python, m: &Bound<'_, PyModule>) -> PyResult<()> {
    let tokenize_module = pyo3::wrap_pymodule!(tokenizers::tokenizers);
    let ailist_module = pyo3::wrap_pymodule!(ailist::ailist);
    let utils_module = pyo3::wrap_pymodule!(utils::utils);
    let models_module = pyo3::wrap_pymodule!(models::models);

    m.add_wrapped(tokenize_module)?;
    m.add_wrapped(ailist_module)?;
    m.add_wrapped(utils_module)?;
    m.add_wrapped(models_module)?;

    let sys = PyModule::import_bound(py, "sys")?;
    let binding = sys.getattr("modules")?;
    let sys_modules: &Bound<'_, PyDict> = binding.downcast()?;

    // set names of submodules
    sys_modules.set_item("gtars.tokenizers", m.getattr("tokenizers")?)?;
    sys_modules.set_item("gtars.ailist", m.getattr("ailist")?)?;
    sys_modules.set_item("gtars.utils", m.getattr("utils")?)?;
    sys_modules.set_item("gtars.models", m.getattr("models")?)?;

    // add constants
    m.add("__version__", VERSION)?;

    Ok(())
}<|MERGE_RESOLUTION|>--- conflicted
+++ resolved
@@ -5,10 +5,7 @@
 mod models;
 mod tokenizers;
 mod utils;
-<<<<<<< HEAD
-=======
 mod igd;
->>>>>>> 3357b478
 
 pub const VERSION: &str = env!("CARGO_PKG_VERSION");
 
