--- conflicted
+++ resolved
@@ -32,17 +32,11 @@
         Ok(JsRegionSet { region_set: RegionSet::from(regions) })
     }
 
-<<<<<<< HEAD
-    #[wasm_bindgen(getter, js_name = "get_region")]
-    pub fn get_region(&self) -> String {
-        // alert(&format!("Number of regions:, {}!", self.region_set.len()));
-        println!("{}", self.region_set.len());
-        format!("{}", self.region_set.len())
-=======
+
     #[wasm_bindgen(getter, js_name = "number_of_regions")]
     pub fn get_region(&self) -> i32 {
         self.region_set.len() as i32
->>>>>>> 697bfde9
+
     }
 
     #[wasm_bindgen(getter, js_name = "get_phi")]
